--- conflicted
+++ resolved
@@ -161,7 +161,6 @@
 python qrcode_generator.py --data https://example.com --output qr.png
 ```
 
-<<<<<<< HEAD
 - Trim a clip segment:
 ```bash
 python -m video.video_toolbox trim input.mp4 output.mp4 --start 00:00:05 --duration 3
@@ -175,12 +174,10 @@
 - Extract a frame each second:
 ```bash
 python -m video.video_toolbox extract-frames input.mp4 ./frames --fps 1
-=======
+
 - Check URL statuses (JSON output):
 ```bash
 python -m web.url_status_checker https://example.com https://httpbin.org/status/404 --json
->>>>>>> c07e5d40
-```
 
 - Path utilities:
 ```bash
